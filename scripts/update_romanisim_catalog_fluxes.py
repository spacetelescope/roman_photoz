import numpy as np
from astropy import units as u
from astropy.table import Table


def create_random_catalog(table: Table, n: int, seed: int = 13):
    """
    Select n rows from table, with replacement.  Optionally set a seed for reproducibility.
    """
    rng = np.random.default_rng(seed)
    idx = rng.integers(0, len(table) - 1, size=n)

    return table[idx]


def njy_to_mgy(flux):
    zero_point_flux = u.zero_point_flux(3631 * u.Jy)  # 1 maggy = 3631 Jy
    return flux.to(u.mgy, zero_point_flux)


def update_fluxes(target_catalog: Table, flux_catalog: Table) -> Table:
    fudge_factor = 100
    # LePhare catalog magnitudes seem to peak out at an absolute galaxy magnitude of -15
    # or so, while an L* galaxy should be more like -21.
    # we artificially brighten by a factor of 100.
    # need to figure out what's the issue here.

    for colname in target_catalog.colnames:
<<<<<<< HEAD
        if colname not in [
            "F062",
            "F087",
            "F106",
            "F129",
            "F154",
            "F187",
            "F213",
            "F146",
        ]:
=======
        if colname not in ['F062', 'F087', 'F106', 'F129',
                           'F158', 'F184', 'F213', 'F146']:
>>>>>>> bc9ba44a
            continue
        fluxname = f"segment_{colname.lower()}_flux"
        # convert from nJy (Roman  to maggies (romanisim_input_catalog)
        target_catalog[colname] = (
            njy_to_mgy(flux_catalog[fluxname]) * fudge_factor)

    # Add source ID from roman_simulated_catalog
    target_catalog["label"] = flux_catalog["label"]
    target_catalog["redshift_true"] = flux_catalog["redshift_true"]

    return target_catalog


if __name__ == "__main__":

    def parse_args():
        import argparse

        parser = argparse.ArgumentParser(
            description="Update fluxes in a Romanisim catalog using a reference catalog."
        )

        parser.add_argument(
            "--target-catalog",
            type=str,
            default="romanisim_input_catalog.ecsv",
            help="Target catalog to update fluxes in.",
        )

        parser.add_argument(
            "--flux-catalog",
            type=str,
            default="roman_simulated_catalog.parquet",
            help="Reference catalog to use for updating fluxes.",
        )

        parser.add_argument(
            "--output-filename",
            type=str,
            default="romanisim_input_catalog_fluxes_updated.ecsv",
            help="Output filename for the updated catalog.",
        )

        parser.add_argument(
            "--nobj",
            type=int,
            default=None,
            help=(
                "Number of sources to subselect from target catalog.  Must "
                "be smaller than the number of rows in the target catalog."
            ),
        )

        return parser.parse_args()

    args = parse_args()

    romanisim_catalog_filename = args.target_catalog
    roman_photoz_catalog_filename = args.flux_catalog
    output_filename = args.output_filename

    romanisim_cat = Table.read(romanisim_catalog_filename, format="ascii.ecsv")
    if args.nobj is not None:
        if args.nobj > len(romanisim_cat):
            raise ValueError(
                "number of objects must be smaller than the number of objects"
                "in the target catalog."
            )
        rng = np.random.default_rng()
        romanisim_cat = romanisim_cat[
            rng.choice(len(romanisim_cat), args.nobj, replace=False)
        ]
    rpz_cat = Table.read(roman_photoz_catalog_filename, format="parquet")
    # trim anything that is impossibly bright or faint
    # ugly here that we have a lot of different kinds of magnitudes now
    minmag = np.min(
<<<<<<< HEAD
        [
            -2.5 * np.log10(rpz_cat[x])
            for x in rpz_cat.dtype.names
            if x.endswith("_flux") and x.startswith("segment")
        ],
        axis=0,
    )
=======
        [-2.5*np.log10(njy_to_mgy(rpz_cat[x]).value)
         for x in rpz_cat.dtype.names
         if x.endswith('_flux') and x.startswith('segment')], axis=0)
>>>>>>> bc9ba44a
    rpz_cat = rpz_cat[(minmag > 0) & (minmag < 33)]
    rpz_cat = create_random_catalog(table=rpz_cat, n=len(romanisim_cat))

    update_fluxes_cat = update_fluxes(
        target_catalog=romanisim_cat, flux_catalog=rpz_cat
    )
    update_fluxes_cat.write(output_filename, format="ascii.ecsv", overwrite=True)

    print("Done")<|MERGE_RESOLUTION|>--- conflicted
+++ resolved
@@ -26,7 +26,6 @@
     # need to figure out what's the issue here.
 
     for colname in target_catalog.colnames:
-<<<<<<< HEAD
         if colname not in [
             "F062",
             "F087",
@@ -37,10 +36,6 @@
             "F213",
             "F146",
         ]:
-=======
-        if colname not in ['F062', 'F087', 'F106', 'F129',
-                           'F158', 'F184', 'F213', 'F146']:
->>>>>>> bc9ba44a
             continue
         fluxname = f"segment_{colname.lower()}_flux"
         # convert from nJy (Roman  to maggies (romanisim_input_catalog)
@@ -117,7 +112,6 @@
     # trim anything that is impossibly bright or faint
     # ugly here that we have a lot of different kinds of magnitudes now
     minmag = np.min(
-<<<<<<< HEAD
         [
             -2.5 * np.log10(rpz_cat[x])
             for x in rpz_cat.dtype.names
@@ -125,11 +119,6 @@
         ],
         axis=0,
     )
-=======
-        [-2.5*np.log10(njy_to_mgy(rpz_cat[x]).value)
-         for x in rpz_cat.dtype.names
-         if x.endswith('_flux') and x.startswith('segment')], axis=0)
->>>>>>> bc9ba44a
     rpz_cat = rpz_cat[(minmag > 0) & (minmag < 33)]
     rpz_cat = create_random_catalog(table=rpz_cat, n=len(romanisim_cat))
 
