name: tests

on:
  push:
    branches:
      - main
      - "*x"
    tags:
      - "*"
  pull_request:
    branches:
      - main

  workflow_dispatch:

permissions:
  contents: read
  checks: write
  pull-requests: write

concurrency:
  group: ${{ github.workflow }}-${{ github.ref }}
  cancel-in-progress: true

jobs:
  test:
<<<<<<< HEAD
    uses: OpenAstronomy/github-actions-workflows/.github/workflows/tox.yml@28e947497bed4d6ec3fa1d66d198e95a1d17bc63  # v2.2.1
=======
    uses: OpenAstronomy/github-actions-workflows/.github/workflows/tox.yml@86823142467dd2afcd1bbac57d3a664cf468eb3b # v2.1.0
>>>>>>> 95c6fbff
    with:
      libraries: |
        apt:
          - libopenblas-dev
      envs: |
        - linux: py311-xdist
        - linux: py312-xdist
        # `tox` does not currently respect `requires-python` versions when creating testing environments;
        # if this breaks, add an upper pin to `requires-python` and revert this py3 to the latest working version
        - linux: py3-cov-xdist
          coverage: codecov
        - macos: py3-xdist<|MERGE_RESOLUTION|>--- conflicted
+++ resolved
@@ -24,11 +24,7 @@
 
 jobs:
   test:
-<<<<<<< HEAD
     uses: OpenAstronomy/github-actions-workflows/.github/workflows/tox.yml@28e947497bed4d6ec3fa1d66d198e95a1d17bc63  # v2.2.1
-=======
-    uses: OpenAstronomy/github-actions-workflows/.github/workflows/tox.yml@86823142467dd2afcd1bbac57d3a664cf468eb3b # v2.1.0
->>>>>>> 95c6fbff
     with:
       libraries: |
         apt:
