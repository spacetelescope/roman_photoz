--- conflicted
+++ resolved
@@ -30,17 +30,10 @@
         run: |
           python -m pip install --upgrade pip
           pip install ".[dev]" pytest-cov
-<<<<<<< HEAD
-
+      
       - name: Run unit tests with coverage
         run: pytest --cov=. --cov-report=xml:coverage.xml
 
-=======
-      
-      - name: Run unit tests with coverage
-        run: pytest --cov=. --cov-report=xml:coverage.xml
-      
->>>>>>> eda8d542
       - name: Upload coverage to Codecov
         uses: codecov/codecov-action@v5
         with:
